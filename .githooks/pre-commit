--- conflicted
+++ resolved
@@ -1,13 +1,7 @@
 #!/usr/bin/env bash
 set -euo pipefail
 
-<<<<<<< HEAD
-# Enforce coupling between PRNG algorithm/version and golden regression vector.
-PRNG_FILE="crates/rmg-core/src/math/prng.rs"
-if git diff --cached --name-only | grep -qx "$PRNG_FILE"; then
-  DIFF=$(git diff --cached -- "$PRNG_FILE" || true)
-  # Heuristics to detect algorithm changes: edits to these functions imply behavior change
-=======
+
 if [[ "${SKIP_HOOKS:-}" == 1 ]]; then
   exit 0
 fi
@@ -16,76 +10,35 @@
 PRNG_FILE="crates/rmg-core/src/math/prng.rs"
 if git diff --cached --name-only | grep -qx "$PRNG_FILE"; then
   DIFF=$(git diff --cached -- "$PRNG_FILE" || true)
->>>>>>> b1a93832
   if echo "$DIFF" | grep -E '^(\+|-)\s*(fn\s+next_u64|fn\s+from_seed_u64|fn\s+from_seed\(|fn\s+next_int\()' >/dev/null; then
     ALGO_CHANGED=1
   else
     ALGO_CHANGED=0
   fi
-<<<<<<< HEAD
-
-  # Version bump present?
-=======
->>>>>>> b1a93832
   if echo "$DIFF" | grep -E 'PRNG_ALGO_VERSION' >/dev/null; then
     VERSION_CHANGED=1
   else
     VERSION_CHANGED=0
   fi
-<<<<<<< HEAD
-
-  # Golden regression vector updated?
-=======
->>>>>>> b1a93832
   if echo "$DIFF" | grep -E 'next_int_golden_regression|assert_eq!\(values,\s*vec!\[' >/dev/null; then
     GOLDEN_CHANGED=1
   else
     GOLDEN_CHANGED=0
   fi
-<<<<<<< HEAD
-
-=======
->>>>>>> b1a93832
   FAIL=0
   if [[ "$ALGO_CHANGED" -eq 1 && "$VERSION_CHANGED" -eq 0 ]]; then
     echo "pre-commit: PRNG algorithm changed but PRNG_ALGO_VERSION was not bumped." >&2
     FAIL=1
   fi
-<<<<<<< HEAD
-
-=======
->>>>>>> b1a93832
   if [[ "$VERSION_CHANGED" -eq 1 && "$GOLDEN_CHANGED" -eq 0 ]]; then
     echo "pre-commit: PRNG_ALGO_VERSION bumped but golden regression vector was not updated." >&2
     FAIL=1
   fi
-<<<<<<< HEAD
-
-=======
->>>>>>> b1a93832
   if [[ "$FAIL" -eq 1 ]]; then
     echo "pre-commit: Refusing commit. Update algorithm version and golden regression together." >&2
     exit 1
   fi
 fi
-<<<<<<< HEAD
-
-# Format gate: run rustfmt check if Rust files are staged
-if git diff --cached --name-only | grep -E '\.rs$' >/dev/null; then
-  echo "[pre-commit] Running cargo fmt --all -- --check ..."
-  if ! cargo fmt --all -- --check; then
-    cat <<'EOM' >&2
-[pre-commit] Formatting check failed.
-
-Run:  cargo fmt --all
-
-Our policy is to keep the tree rustfmt-clean to reduce review noise and
-merge conflicts. The CI also enforces this gate.
-EOM
-    exit 1
-  fi
-fi
-=======
 
 # 2) Enforce toolchain pin (matches rust-toolchain.toml)
 if command -v rustup >/dev/null 2>&1; then
@@ -151,5 +104,4 @@
   cargo check -p "$c" --quiet
 done
 
-exit 0
->>>>>>> b1a93832
+exit 0