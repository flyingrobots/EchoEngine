--- conflicted
+++ resolved
@@ -1,17 +1,7 @@
 [package]
 name = "rmg-core"
 version = "0.1.0"
-<<<<<<< HEAD
-edition = "2024"
-description = "Echo core: deterministic typed graph rewriting engine"
-license = "Apache-2.0"
-repository = "https://github.com/flyingrobots/echo"
-readme = "../../README.md"
-keywords = ["echo", "ecs", "deterministic", "graph"]
-categories = ["game-engines", "data-structures"]
-=======
 edition = "2021"
->>>>>>> 0db5cf30
 
 [dependencies]
 blake3 = "1"
