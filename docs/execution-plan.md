--- conflicted
+++ resolved
@@ -33,19 +33,15 @@
 
 ## Today’s Intent
 
-<<<<<<< HEAD
+> 2025-10-29 — Geom fat AABB midpoint sampling (merge-train)
+
+- Update `rmg-geom::temporal::Timespan::fat_aabb` to union AABBs at start, mid (t=0.5), and end to conservatively bound rotations about off‑centre pivots.
+- Add test `fat_aabb_covers_mid_rotation_with_offset` to verify the fat box encloses the mid‑pose AABB.
+
 > 2025-10-28 — PR #13 (math polish) opened
 
 - Focus: canonicalize -0.0 in Mat4 trig constructors and add MulAssign ergonomics.
 - Outcome: Opened PR echo/core-math-canonical-zero with tests; gather feedback before merge.
-
-> 2025-10-28 — PR #7 finalize and land
-=======
-> 2025-10-29 — Geom fat AABB midpoint sampling (merge-train)
->>>>>>> 75261eea
-
-- Update `rmg-geom::temporal::Timespan::fat_aabb` to union AABBs at start, mid (t=0.5), and end to conservatively bound rotations about off‑centre pivots.
-- Add test `fat_aabb_covers_mid_rotation_with_offset` to verify the fat box encloses the mid‑pose AABB.
 
 > 2025-10-29 — Hooks formatting gate (PR #12)
 
