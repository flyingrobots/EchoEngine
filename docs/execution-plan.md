# Echo Execution Plan (Living Document)

This is Codex’s working map for building Echo. Update it relentlessly—each session, checkpoint what moved, what’s blocked, and what future-Codex must know.

---

## Operating Rhythm

- **Before Starting**
  1. Ensure `git status` is clean. If not, capture the state in `docs/decision-log.md` and wait for human guidance.
  2. Skim the latest updates in this document and `docs/decision-log.md` to synchronize with the active timeline.
  3. Update the *Today’s Intent* section below.
- **During Work**
  - Record major decisions, blockers, or epiphanies in `docs/decision-log.md` (canonical log) and copy a concise summary into the Decision Log table below for quick reference.
  - Keep this document current: mark completed tasks, add new sub-items, refine specs.
- **After Work**
  1. Summarize outcomes, next steps, and open questions in the Decision Log section below and ensure the full entry is captured in `docs/decision-log.md`.
  2. Update the “Next Up” queue.
  3. Push branches / PRs or leave explicit instructions for future Codex.

---

## Phase Overview

| Phase | Codename | Goal | Status | Notes |
| ----- | -------- | ---- | ------ | ----- |
| 0 | **Spec Forge** | Finalize ECS storage, scheduler, event bus, and timeline designs with diagrams + pseudo-code. | In Progress | Implement roaring bitmaps, chunk epochs, deterministic hashing, LCA binary lifting. |
| 1 | **Core Ignition** | Implement `@echo/core` MVP: entity manager, component archetypes, scheduler, Codex’s Baby basics, deterministic math utilities, tests. | Backlog | Needs dirty-index integration and branch tree core. |
| 2 | **Double-Jump** | Deliver reference adapters (Pixi/WebGL renderer, browser input), seed playground app, timeline inspector scaffolding. | Backlog | Depends on Phase 1 stability. |
| 3 | **Temporal Bloom** | Advanced ports (physics, audio, network), branch merging tools, debugging overlays. | Backlog | Long-term horizon. |

---

## Today’s Intent

<<<<<<< HEAD
> 2025-10-28 — PR #14 (geom merge train) opened

- Focus: validate rmg-geom foundation + broad-phase AABB together before landing.
- Outcome: Opened train branch echo/merge-train-geom-1 merging #8 → #9; gather feedback and CI before merge.

> 2025-10-28 — PR #7 finalize and land
=======
> 2025-10-29 — Hooks formatting gate (PR #12)
>>>>>>> 3d8da979

- Pre-commit: add rustfmt check for staged Rust files (`cargo fmt --all -- --check`).
- Keep PRNG coupling guard, but avoid early exit so formatting still runs when PRNG file isn't staged.
- .editorconfig: unify whitespace rules (LF, trailing newline, 2-space for JS/TS, 4-space for Rust).

> 2025-10-29 — Docs make open (PR #11)

- VitePress dev: keep auto-open; polling loop uses portable `sleep 1`.
- Fix links and dead-link ignore: root-relative URLs; precise regex for `/collision-dpo-tour.html`; corrected comment typo.

> 2025-10-29 — Docs E2E (PR #10)

- Collision DPO tour carousel: keep Prev/Next enabled in "all" mode so users and tests can enter carousel via navigation. Fixes Playwright tour test.
- Updated Makefile by merging hooks target with docs targets.
- CI Docs Guard satisfied with this entry; Decision Log updated.

> 2025-10-29 — rmg-core snapshot header + tx/rules hardening (PR #9 base)

- Adopt Snapshot v1 header shape in `rmg-core` with `parents: Vec<Hash>`, and canonical digests:
  - `state_root` (reachable‑only graph hashing)
  - `plan_digest` (ready‑set ordering; empty = blake3(len=0))
  - `decision_digest` (Aion; zero for now)
  - `rewrites_digest` (applied rewrites; empty = blake3(len=0))
- Make `Engine::snapshot()` emit a header‑shaped view that uses the same canonical empty digests so a no‑op commit equals a pre‑tx snapshot.
- Enforce tx lifecycle: track `live_txs`, invalidate on commit, deny operations on closed/zero txs.
- Register rules defensively: error on duplicate name or duplicate id; assign compact rule ids for execute path.
- Scheduler remains crate‑private with explicit ordering invariant docs (ascending `(scope_hash, rule_id)`).
- Tests tightened: velocity preservation, commit after `NoMatch` is a no‑op, relative tolerances for rotation, negative scalar multiplies.

> 2025-10-28 — Devcontainer/toolchain alignment

- Toolchain floor via `rust-toolchain.toml`: 1.71.1 (workspace-wide).
- Devcontainer must not override default; selection is controlled by `rust-toolchain.toml`.
- Post-create installs 1.71.1 (adds rustfmt/clippy and wasm32 target).
- CI pins 1.71.1 for all jobs (single matrix; no separate floor job).

> 2025-10-28 — Pre-commit auto-format flag update

- Renamed `AUTO_FMT` → `ECHO_AUTO_FMT` in `.githooks/pre-commit`.
- README, AGENTS, and CONTRIBUTING updated to document hooks installation and the new flag.

> 2025-10-28 — PR #8 (rmg-geom foundation) updates

- Focus: compile + clippy pass for the new geometry crate baseline.
- Changes in this branch:
  - rmg-geom crate foundations: `types::{Aabb, Transform}`, `temporal::{Tick, Timespan, SweepProxy}`.
  - Removed premature `pub mod broad` (broad-phase lands in a separate PR) to fix E0583.
  - Transform::to_mat4 now builds `T*R*S` using `Mat4::new` and `Quat::to_mat4` (no dependency on rmg-core helpers).
  - Clippy: resolved similar_names in `Aabb::transformed`; relaxed `nursery`/`cargo` denies to keep scope tight.
  - Merged latest `main` to inherit CI/toolchain updates.

> 2025-10-28 — PR #7 (rmg-core engine spike)

- Landed on main; see Decision Log for summary of changes and CI outcomes.

---

## Immediate Backlog

- [x] ECS storage blueprint (archetype layout, chunk metadata, copy-on-write strategy).
- [x] Scheduler pseudo-code and DAG resolution rules.
- [x] Codex’s Baby command lifecycle with flush phases + backpressure policies.
- [x] Branch tree persistence spec (three-way diffs, roaring bitmaps, epochs, hashing).
- [x] Deterministic math module API surface (vectors, matrices, PRNG, fixed-point toggles).
- [x] Deterministic math validation strategy.
- [x] Branch merge conflict playbook.
- [ ] Scaffold Rust workspace (`crates/rmg-core`, `crates/rmg-ffi`, `crates/rmg-wasm`, `crates/rmg-cli`).
- [ ] Port ECS archetype storage + branch diff engine to Rust.
- [ ] Implement deterministic PRNG + math module in Rust.
- [ ] Expose C ABI for Lua and C integrations.
- [ ] Integrate Lua 5.4 runtime via bindings (mlua or custom FFI).
- [ ] Adapt TypeScript CLI/inspector to Rust backend (WASM/FFI).
- [ ] Archive TypeScript prototype under `/reference/` as spec baseline.
- [ ] Add Rust CI jobs (cargo test, replay verification).

### Code Tasks (Phase 1 prep)
- [x] Install & configure Vitest.
- [ ] Set up `packages/echo-core/test/` helpers & fixtures layout.
- [ ] Write failing tests for entity ID allocation + recycling.
- [ ] Prototype `TimelineFingerprint` hashing & equality tests.
- [ ] Scaffold deterministic PRNG wrapper with tests.
- [ ] Establish `cargo test` pipeline in CI (incoming GitHub Actions).
- [ ] Integrate roaring bitmaps into ECS dirty tracking.
- [ ] Implement chunk epoch counters on mutation.
- [ ] Add deterministic hashing module (canonical encode + BLAKE3).
- [ ] Build DirtyChunkIndex pipeline from ECS to branch tree.
- [ ] Implement merge decision recording + decisions digest.
- [ ] Implement paradox detection (read/write set comparison).
- [ ] Implement entropy tracking formula in branch tree.
- [ ] Prototype epoch-aware refcount API (stub for single-thread).
- [ ] Implement deterministic GC scheduler (sorted node order + intervals).
- [ ] Update Codex's Baby to Phase 0.5 spec (event envelope, bridge, backpressure, inspector packet, security).

### Tooling & Docs
- [ ] Build `docs/data-structures.md` with Mermaid diagrams (storage, branch tree with roaring bitmaps).
- [ ] Extend `docs/diagrams.md` with scheduler flow & command queue animations.
- [ ] Publish decision-log quick reference (templates, cadence, examples; owner: Documentation squad before Phase 1 kickoff).
- [ ] Design test fixture layout (`test/fixtures/…`) with sample component schemas.
- [ ] Document roaring bitmap integration and merge strategies.
- [ ] Update future inspector roadmap with conflict heatmaps and causality lens.

---

## Decision Log (High-Level)

| Date | Decision | Context | Follow-up |
| ---- | -------- | ------- | --------- |
| 2025-10-23 | Monorepo seeded with pnpm & TypeScript skeleton | Baseline repo reset from Caverns to Echo | Implement Phase 0 specs |
| 2025-10-24 | Branch tree spec v0.1: roaring bitmaps, chunk epochs, content-addressed IDs | Feedback loop to handle deterministic merges | Implement roaring bitmap integration |
| 2025-10-25 | Language direction pivot: Echo core to Rust | TypeScript validated specs; long-term determinism enforced via Rust + C ABI + Lua scripting | Update Phase 1 backlog: scaffold Rust workspace, port ECS/diff engine, FFI bindings |
| 2025-10-25 | Math validation fixtures & Rust test harness | Established deterministic scalar/vector/matrix/quaternion/PRNG coverage in rmg-core | Extend coverage to browser environments and fixed-point mode |
| 2025-10-26 | Adopt RMG + Confluence as core architecture | RMG v2 (typed DPOi engine) + Confluence replication baseline | Scaffold rmg-core/ffi/wasm/cli crates; implement rewrite executor spike; integrate Rust CI; migrate TS prototype to `/reference` |

(Keep this table updated; include file references or commit hashes when useful.)

---

## Next Up Queue

1. ECS storage implementation plan *(in progress)*
2. Branch tree BlockStore abstraction design
3. Temporal Bridge implementation plan
4. Serialization protocol review
5. Math validation cross-environment rollout

Populate with concrete tasks in priority order. When you start one, move it to “Today’s Intent.”

---

## Notes to Future Codex

- Update this document and `docs/decision-log.md` for daily runtime updates.
- Record test coverage gaps as they appear; they inform future backlog items.
- Ensure roaring bitmap and hashing dependencies are deterministic across environments.
- Inspector pins must be recorded to keep GC deterministic.
- When finishing a milestone, snapshot the diagrams and link them in the memorial for posterity.

Remember: every entry here shrinks temporal drift between Codices. Leave breadcrumbs; keep Echo’s spine alive. 🌀<|MERGE_RESOLUTION|>--- conflicted
+++ resolved
@@ -33,16 +33,7 @@
 
 ## Today’s Intent
 
-<<<<<<< HEAD
-> 2025-10-28 — PR #14 (geom merge train) opened
-
-- Focus: validate rmg-geom foundation + broad-phase AABB together before landing.
-- Outcome: Opened train branch echo/merge-train-geom-1 merging #8 → #9; gather feedback and CI before merge.
-
-> 2025-10-28 — PR #7 finalize and land
-=======
 > 2025-10-29 — Hooks formatting gate (PR #12)
->>>>>>> 3d8da979
 
 - Pre-commit: add rustfmt check for staged Rust files (`cargo fmt --all -- --check`).
 - Keep PRNG coupling guard, but avoid early exit so formatting still runs when PRNG file isn't staged.
